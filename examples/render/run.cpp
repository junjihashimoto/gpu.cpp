--- conflicted
+++ resolved
@@ -121,21 +121,12 @@
   Tensor devScreen = createTensor(ctx, {NROWS, NCOLS}, kf32, screen.data());
   uint32_t zeroTime = getCurrentTimeInMilliseconds();
 
-<<<<<<< HEAD
-  ShaderCode shader = createShader(kSDF, Shape{16, 16, 1});
-  Kernel renderKernel =
-      createKernel(ctx, shader, Bindings{devScreen},
-                   cdiv({NCOLS, NROWS, 1}, shader.workgroupSize), params);
-  while (true)
-  {
-=======
   Shape wgSize = {16, 16, 1};
   KernelCode code = {kSDF, wgSize};
   Kernel renderKernel = createKernel(ctx, code, Bindings{devScreen},
                                      cdiv({NCOLS, NROWS, 1}, wgSize), params);
   printf("\033[2J\033[H");
   while (true) {
->>>>>>> 476c5cf6
     std::promise<void> promise;
     std::future<void> future = promise.get_future();
     dispatchKernel(ctx, renderKernel, promise);
